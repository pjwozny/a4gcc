--- conflicted
+++ resolved
@@ -84,20 +84,16 @@
     def __init__(
         self,
         num_discrete_action_levels=10,  # the number of discrete levels for actions, > 1
-<<<<<<< HEAD
         negotiation_on=False, # If True then negotiation is on, else off
         logging = True,
         wandb_config = {"login": "91f4b56e70eb59889967350b045b94cd0d7bcaa8",
                         "project": "rice_logging",
                         "run": "basic_negotiation",
-                        "entity":"ai4gcc"} 
-
-=======
+                        "entity":"ai4gcc"}, 
         negotiation_on=False,  # If True then negotiation is on, else off
         negotiator_class_config={
             "class_name":"BilateralNegotiator"
         }
->>>>>>> 2689dc27
     ):
         """TODO : init docstring"""
         assert (
