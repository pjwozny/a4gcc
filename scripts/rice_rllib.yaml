# Copyright (c) 2022, salesforce.com, inc and MILA.
# All rights reserved.
# SPDX-License-Identifier: BSD-3-Clause
# For full license text, see the LICENSE file in the repo root
# or https://opensource.org/licenses/BSD-3-Clause


# Checkpoint saving setting
saving:
    metrics_log_freq: 100 # how often (in iterations) to log (and print) the metrics
    model_params_save_freq: 1000 # how often (in iterations) to save the model parameters
    basedir: "/tmp" # base folder used for saving
    name: "rice" # experiment name
    tag: "experiments" # experiment tag

# Trainer settings
trainer:
    num_envs: 20 # number of environment replicas
    rollout_fragment_length: 100 # divide episodes into fragments of this many steps each during rollouts.
    train_batch_size: 2000 # total batch size used for training per iteration (across all the environments)
    num_episodes: 100 # number of episodes to run the training for
    framework: torch # framework setting.
    # Note: RLlib supports TF as well, but our end-to-end pipeline is built for Pytorch only.
    # === Hardware Settings ===
    num_workers: 4 # number of rollout worker actors to create for parallel sampling.
    # Note: Setting the num_workers to 0 will force rollouts to be done in the trainer actor.
    num_gpus: 0 # number of GPUs to allocate to the trainer process. This can also be fractional (e.g., 0.3 GPUs).

# Environment configuration
env:
    num_discrete_action_levels: 10 # number of discrete levels for the saving and mitigation actions
<<<<<<< HEAD
    negotiation_on: False # flag to indicate whether negotiation is allowed or not
    logging: True #default logging to false so that
    wandb_config:
        login: "91f4b56e70eb59889967350b045b94cd0d7bcaa8"
        project: "rice_logging"
        run: "basic_negotiation"
        entity: "ai4gcc"


=======
    negotiation_on: True # flag to indicate whether negotiation is allowed or not
    negotiator_class_config:
        file_name: "negotiator"
        class_name: "BilateralNegotiatorWithOnlyTariff"
>>>>>>> 2689dc27
# Policy network settings
policy:
    regions:
        vf_loss_coeff: 0.1 # loss coefficient schedule for the value function loss
        entropy_coeff_schedule: # loss coefficient schedule for the entropy loss
        # piecewise linear, specified as (timestep, value)
            - [0, 0.5]
            - [1000000, 0.1]
            - [5000000, 0.05]
        clip_grad_norm: True # flag indicating whether to clip the gradient norm or not
        max_grad_norm: 0.5 # when clip_grad_norm is True, the clip level
        gamma: 0.92 # discount factor
        lr: 0.0005 # learning rate
        model:
            custom_model: torch_linear
            custom_model_config:
                fc_dims: [256, 256]<|MERGE_RESOLUTION|>--- conflicted
+++ resolved
@@ -29,7 +29,6 @@
 # Environment configuration
 env:
     num_discrete_action_levels: 10 # number of discrete levels for the saving and mitigation actions
-<<<<<<< HEAD
     negotiation_on: False # flag to indicate whether negotiation is allowed or not
     logging: True #default logging to false so that
     wandb_config:
@@ -37,14 +36,10 @@
         project: "rice_logging"
         run: "basic_negotiation"
         entity: "ai4gcc"
-
-
-=======
-    negotiation_on: True # flag to indicate whether negotiation is allowed or not
     negotiator_class_config:
         file_name: "negotiator"
         class_name: "BilateralNegotiatorWithOnlyTariff"
->>>>>>> 2689dc27
+
 # Policy network settings
 policy:
     regions:
