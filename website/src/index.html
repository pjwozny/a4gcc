<!DOCTYPE html>
<html xmlns="http://www.w3.org/1999/xhtml" xml:lang="en" lang="en">

<head>
  <meta charset="UTF-8" />
  <meta name="viewport" content="width=device-width, initial-scale=1, maximum-scale=1" />
  <title>AI for Global Climate Cooperation</title>
  <meta name="description" content="AI for Global Climate Cooperation" />
  <!-- Fonts -->
  <link rel="stylesheet" href="styles/css/font-awesome.min.css">
  <script src="https://kit.fontawesome.com/d7c6b63fdf.js" crossorigin="anonymous"></script>
  <link href="https://fonts.googleapis.com/css2?family=Rubik&family=Source+Sans+Pro&family=Spectral&display=swap"
    rel="stylesheet">
  <!-- Icons -->
  <link rel="stylesheet" href="styles/css/academicons.min.css">
  <link rel="stylesheet" href="styles/pygments/default.css">
  <link rel="stylesheet" href="styles/css/sharingbuttons.css">
  <link rel="icon" href="images/favicon.ico" />
  <!-- Bootstrap -->
  <link href="https://cdn.jsdelivr.net/npm/bootstrap@5.2.0/dist/css/bootstrap.min.css" rel="stylesheet" integrity="sha384-gH2yIJqKdNHPEq0n4Mqa/HGKIhSkIHeL5AyhkYV8i59U5AR6csBvApHHNl/vI1Bx" crossorigin="anonymous">
  <script src="https://cdn.jsdelivr.net/npm/@popperjs/core@2.11.5/dist/umd/popper.min.js"
    integrity="sha384-Xe+8cL9oJa6tN/veChSP7q+mnSPaj5Bcu9mPX5F5xIGE0DVittaqT5lorf0EI7Vk"
    crossorigin="anonymous"></script>
  <script src="https://cdn.jsdelivr.net/npm/bootstrap@5.2.0-beta1/dist/js/bootstrap.min.js"
    integrity="sha384-kjU+l4N0Yf4ZOJErLsIcvOU2qSb74wXpOhqTvwVx3OElZRweTnQ6d31fXEoRD1Jy"
    crossorigin="anonymous"></script>
  <!-- Custom -->
  <link rel="stylesheet" href="styles/css/custom.css">
</head>

<body data-bs-offset="50">
  <!--  NAVBAR -->
  <nav class="navbar navbar-expand-xl navbar-light bg-light position-sticky fixed-top">
    <div class="container">
      <span>
        <a class="navbar-brand" href="#">
          <img src="images/ai-for-global-climate-cooperation-logo-opaque.png" class="navbar-logo d-inline-block align-top">
        </a>
      </span>
      <button class="navbar-toggler" type="button" data-bs-toggle="collapse" data-bs-target="#navbarSupportedContent"
        aria-controls="navbarSupportedContent" aria-expanded="false" aria-label="Toggle navigation">
        <span class="navbar-toggler-icon"></span>
      </button>
      <div class="collapse navbar-collapse" id="navbarSupportedContent">
        <ul class="navbar-nav">
          <li class="nav-item"><a class="nav-link" href="#about">About</a></li>
          <li class="nav-item"><a class="nav-link" href="#leaderboard">Leaderboard</a></li>
          <li class="nav-item"><a class="nav-link" href="#schedule">Schedule</a></li>
          <li class="nav-item"><a class="nav-link" href="#tracks">Tracks</a></li>
          <li class="nav-item"><a class="nav-link" href="#ethics">Ethics</a></li>
          <li class="nav-item dropdown">
            <a class="nav-link dropdown-toggle" href="#" id="navbarDropdownMenuLink" role="button"
              data-bs-toggle="dropdown" aria-expanded="false">
              Resources
            </a>
            <ul class="dropdown-menu" aria-labelledby="navbarDropdownMenuLink">
              <li><a class="dropdown-item" href="#faq">FAQ</a></li>
              <li><a class="dropdown-item"
                  href="https://github.com/mila-iqia/climate-cooperation-competition/blob/main/White_Paper.pdf"
                  target="blank">White paper</a></li>
              <li><a class="dropdown-item" href="https://github.com/mila-iqia/climate-cooperation-competition"
                  target="blank">Code</a></li>
              <li><a class="dropdown-item"
                  href="https://github.com/mila-iqia/climate-cooperation-competition/blob/main/README.md"
                  target="blank">Documentation</a></li>
              <li><a class="dropdown-item"
                  href="https://github.com/mila-iqia/climate-cooperation-competition/blob/main/README-submissions.md"
                  target="blank">Code submission </a></li>
              <li><a class="dropdown-item"
                  href="https://github.com/mila-iqia/climate-cooperation-competition/blob/main/README-code-overview.md"
                  target="blank">Code structure overview</a></li>
            </ul>
          </li>
          <li class="nav-item dropdown">
            <a class="nav-link dropdown-toggle" href="#" id="navbarDropdownMenuLink" role="button"
              data-bs-toggle="dropdown" aria-expanded="false">
              Participate
            </a>
            <ul class="dropdown-menu" aria-labelledby="navbarDropdownMenuLink">
              <li><a class="dropdown-item" href="#getstarted">Register</a></li>
              <li><a class="dropdown-item" href="#submit">Submit</a></li>
            </ul>
          </li>

          <li class="nav-item dropdown">
            <a class="nav-link dropdown-toggle" href="#" id="navbarDropdownMenuLink" role="button"
              data-bs-toggle="dropdown" aria-expanded="false">
              About us
            </a>
            <ul class="dropdown-menu" aria-labelledby="navbarDropdownMenuLink">
              <li><a class="dropdown-item" href="#jury">Jury</a></li>
              <li><a class="dropdown-item" href="#advisors">Advisors</a></li>
              <li><a class="dropdown-item" href="#organization">Organizers</a></li>
            </ul>
          </li>


          <li class="nav-item dropdown">
            <a class="nav-link dropdown-toggle" href="#" id="navbarDropdownMenuLink" role="button"
              data-bs-toggle="dropdown" aria-expanded="false">
              Contact
            </a>
            <ul class="dropdown-menu" aria-labelledby="navbarDropdownMenuLink">
              <li>
                <a class="dropdown-item"
                  href="https://join.slack.com/t/aieconomist/shared_invite/zt-g71ajic7-XaMygwNIup~CCzaR1T0wgA"
                  target="blank">Slack</a>
              </li>
              <li>
                <a class="dropdown-item" href="https://groups.google.com/g/climate-cooperation-competition">Google
                  group</a>
              </li>
            </ul>
          </li>


          <li class="nav-item"><a class="nav-link green-highlight" href="#getstarted">Get started</a></li>
        </ul>
      </div>
      <span>
        <img src="images/Salesforce_Logo_RGB_1797c0_8_13_14.png" class="navbar-logo d-inline-block align-top">
          <img src="images/Mila_LOGO_HORIZONTAL_standard_RGB.png" class="navbar-logo d-inline-block align-top">
      </span>
    </div>
  </nav>
  <svg xmlns="http://www.w3.org/2000/svg" style="display: none;">
    <symbol id="check-circle-fill" fill="currentColor" viewBox="0 0 16 16">
      <path
        d="M16 8A8 8 0 1 1 0 8a8 8 0 0 1 16 0zm-3.97-3.03a.75.75 0 0 0-1.08.022L7.477 9.417 5.384 7.323a.75.75 0 0 0-1.06 1.06L6.97 11.03a.75.75 0 0 0 1.079-.02l3.992-4.99a.75.75 0 0 0-.01-1.05z" />
    </symbol>
    <symbol id="info-fill" fill="currentColor" viewBox="0 0 16 16">
      <path
        d="M8 16A8 8 0 1 0 8 0a8 8 0 0 0 0 16zm.93-9.412-1 4.705c-.07.34.029.533.304.533.194 0 .487-.07.686-.246l-.088.416c-.287.346-.92.598-1.465.598-.703 0-1.002-.422-.808-1.319l.738-3.468c.064-.293.006-.399-.287-.47l-.451-.081.082-.381 2.29-.287zM8 5.5a1 1 0 1 1 0-2 1 1 0 0 1 0 2z" />
    </symbol>
    <symbol id="exclamation-triangle-fill" fill="currentColor" viewBox="0 0 16 16">
      <path
        d="M8.982 1.566a1.13 1.13 0 0 0-1.96 0L.165 13.233c-.457.778.091 1.767.98 1.767h13.713c.889 0 1.438-.99.98-1.767L8.982 1.566zM8 5c.535 0 .954.462.9.995l-.35 3.507a.552.552 0 0 1-1.1 0L7.1 5.995A.905.905 0 0 1 8 5zm.002 6a1 1 0 1 1 0 2 1 1 0 0 1 0-2z" />
    </symbol>
  </svg>
  <!-- <div class="alert alert-primary d-flex align-items-center" role="alert">
    <div class="container">
      <svg class="bi flex-shrink-0 me-2" width="24" height="24" role="img" aria-label="Info:">
        <use xlink:href="#info-fill" />
      </svg> Follow us on <a href="https://twitter.com/ai4climatecoop">Twitter</a>!
    </div>
  </div> -->
<<<<<<< HEAD
  <!-- <div class="alert alert-success" role="alert">
=======
  <div class="alert alert-success" role="alert">
>>>>>>> 7a54aa6d
    <div class="container"> We're looking for interested people to join the organization! Message us on <a
        href="#resources">Slack</a> if you're interested! </div>
  </div> -->
  <div class="h-100 p-5 bg-light border rounded-3">
    <div class="container">
      <h1 class="display-5 fw-bold">Can you design climate agreements and negotiation protocols that lead to a
        sustainable future?</h1>
      <p class="col-md-12 fs-4">Join our working group collaboration and this competition to model and foster global cooperation on climate change.</p>
      <p class="col-md-12 fs-4"> Collaborate with computer scientists, economists, climate, behavioral scientists, legal, ethics,
        and policy experts.</p>
      <!-- <button class="btn btn-outline-secondary" type="button">Learn more!</button> -->
      <a href="#about" class="btn btn-dark" tabindex="-1" role="button" aria-disabled="true">Learn More</a>

      <a href="#getstarted" class="btn btn-dark" tabindex="-1" role="button" aria-disabled="true">Get started</a>
      <a href="https://github.com/mila-iqia/climate-cooperation-competition/blob/main/White_Paper.pdf"
      class="btn btn-dark" tabindex="-1" role="button" aria-disabled="true" target="blank">Read the white paper</a>
      <a href="https://github.com/mila-iqia/climate-cooperation-competition" class="btn btn-dark" tabindex="-1"
      role="button" aria-disabled="true" target="blank">Get the code</a>
      <a href="https://twitter.com/ai4climatecoop" class="btn btn-dark" tabindex="-1" role="button" aria-disabled="true">Follow us on Twitter <img src="images/twitter-logo.png" width="16" /></a>
      <a href="https://forms.gle/Gqvn6TXnMwtn25N17" class="btn btn-success" tabindex="-1" role="button"
        aria-disabled="true" target="blank">Sign up</a>
    </div>
  </div>
  <!--  Main content -->
  <div class="container">
    <!--  Block 1 -->
    <div class="row pt-5" id="about">
      <div class="col-12">
        <h1 class="display-5">We need global cooperation on climate change</h1>
        <p> Climate change is happening fast. The latest <a href="https://www.ipcc.ch/report/ar6/wg3/">IPCC report</a>
          warns that it is <strong>‘now or never’</strong> if world is to stave off climate disaster. However, it is
          still <a href="https://www.un.org/en/un75/climate-crisis-race-we-can-win">a race we can win</a>, capping the
          global temperature increase at 2 degrees Celsius. </p>
        <p> To mitigate climate change, we need comprehensive long-term global cooperation. This poses a complex
          game-theoretic problem. There is no central entity that forces regions to adhere to climate agreements, while
          regions have individual policy objectives that are often misaligned. </p>
      </div>
    </div>




    <div class="row pt-5">
      <div class="col-12">

        <h1 class="display-5">Will your solutions lead to better climate outcomes?</h1>
        <p>
          Design multilateral negotiation protocols and agreements that incentivize cooperation on climate change.
        </p>
        <p>
          Test your solutions in RICE-N: a climate-economic simulation with AI agents that has been calibrated to real-world data.
        </p>
        <p>
          The simulation features investing, mitigation actions, international trade, tariffs, negotiation, agreements, and more!
        </p>
        <p>
          To learn more, check out how to <a href="#getstarted">get started</a>!
        </p>

      </div>
    </div>


    <div class="row pt-5" id="about">
      <div class="col-12">
        <h1 class="display-5">How can you contribute?</h1>
        <p>
          Building solutions for climate change is an interdisciplinary challenge: involving machine learning, economics, agent-based modeling, game theory, political science, behavioral science, mathematics, and other disciplines.
        </p>
        <p>
          <b>
            Join our working group and competition to contribute your expertise!
          </b>
        </p>
      </div>
    </div>


    <div class="row pt-5">
      <div class="col-6">

        <div class="card text-bg-warning mb-3" style="width: 100%;">
          <!-- <img class="card-img-top" src="..." alt="Card image cap"> -->
          <div class="card-body">
            <h5 class="card-title">AI researchers, economists, climate scientists</h5>
            <p class="card-text">
              Good policy recommendations requires rigorous and grounded technical work. Here are just a few examples on how you can contribute!
              <ul>
                <li>
                  Implement negotiation protocols and climate agreements.
                </li>
                <li>
                  Extend the RICE-N climate-economic simulation to include more economic or climate features that may be necessary.
                </li>
                <li>
                  Model real-world agents using AI and domain knowledge.
                </li>
                <li>
                  Develop machine learning algorithms to enable rigorous experiments and analysis.
                </li>
                <li>
                  Visualize and analyze the outcomes under your proposed solution.
                </li>
                <li>
                  Work together with domain experts to understand what real-world requirements are important for your analysis and proposal.
                </li>
              </ul>

            </p>
          </div>
        </div>

      </div>
      <div class="col-6">
<<<<<<< HEAD
        
        <div class="card text-bg-info mb-3" style="width: 100%;">
          <!-- <img class="card-img-top" src="..." alt="Card image cap"> -->
=======

        <div class="card border-info mb-3" style="width: 100%;">
          <img class="card-img-top" src="..." alt="Card image cap">
>>>>>>> 7a54aa6d
          <div class="card-body">
            <h5 class="card-title">Ethics, legal, policy experts</h5>
            <p class="card-text">
              Good science needs to be translated into good policy.

              Domain expertise (outside of AI, economics, or climate science) is <b>crucial</b> to help shape the analysis and communication of the results.

              <ul>
                <li>
                  AI-driven policy analysis is an open research challenge. For example, what does "good" mean from a non-technical perspective?
                </li>
                <li>
                  What requirements are there on AI-driven policy analysis? For instance, regarding transparency, explainability, robustness, ethics, fairness, legality, precendence, and other dimensions?
                </li>
                <li>
                  Communicating outcomes to governments is just as necessary as the research itself. You could contribute to clear communication and defining actionable insights and targeted recommendations.
                </li>
              </ul>

            </p>
          </div>
        </div>

      </div>
    </div>





    <div class="row pt-5">
      <div class="col-12">
        <h1 class="display-5">Why participate?</h1>
        <p>
          <b>
            First of all, come learn and innovate!
          </b>

          We want to motivate you to do original research in this scientific area.

          Our competition is a way to test and compare your ideas.

          Our <a href="#jury">jury</a> will also provide feedback on your solutions and ideas.
        </p>
        <p>
          <b>We will organize a workshop in December 2022.</b> Top performing teams will be invited to present their work there. We also invite all teams to submit a workshop-style paper to document their findings, which will be peer-reviewed and published in the competition proceedings.

          Check out our <a href="#schedule">schedule</a> to learn more!
        </p>
        <p>
          <b>We plan to write a research paper based on the findings in the competition, coauthored by the working group.</b>

          We will invite teams as coauthors whose findings are of sufficient scientific or policymaking novelty. This work will be submitted to a peer-reviewed journal. This work will also be reviewed for ethical use.
        </p>
        <p>
          <b>Given sufficient findings, we intend to write a policy brief with actionable insights for policymakers.</b>
          This brief will be distributed and promoted through our partners. We also plan to organize a marketing
          campaign, e.g., through blogs, press releases, around the findings of the competition.
        </p>
      </div>
    </div>



    <div class="row pt-5" id="getstarted">
      
      <h1 class="display-6">Get started</h1>
            
      <div class="col">

        <center><img src="images/FlowChart.png" class="PluginFigure" alt="FlowChart" style="padding: 1em; max-width: 600px"></center>

        <ol class="list-group list-group-numbered">
          <li class="list-group-item">
            <b>Register:</b>
            Sign up at <a href="https://forms.gle/Gqvn6TXnMwtn25N17" target="blank">here (Google form,
              recommended)</a> or <a href="https://forms.office.com/r/32hDZwr4vM">here (Microsoft form)</a>. 
            </li>
            <li class="list-group-item">
              Ask any questions on <a
                href="https://join.slack.com/t/aieconomist/shared_invite/zt-g71ajic7-XaMygwNIup~CCzaR1T0wgA"
                target="blank">Slack</a>.
            </li>
            <li class="list-group-item">
              Join our <a href="https://groups.google.com/g/climate-cooperation-competition">Google Group</a> to get email
              announcements! For Chinese users, there is an option to connect to our Official WeChat Account:
              <b>AI4ClimateCoop</b>.
              Find team members on <a
                href="https://join.slack.com/t/aieconomist/shared_invite/zt-g71ajic7-XaMygwNIup~CCzaR1T0wgA"
                target="blank">Slack</a> or check the namelist of paticipants <a
                href="https://docs.google.com/spreadsheets/d/11cS8U19OpCu1_ASyaKMPTMHpySAxW3_KS1WvLVNTwps/edit">here</a>.
            </li>
          <li class="list-group-item">
            Register your team <a href="https://forms.gle/HGkeuHUDGPgqXXev8">here (via Google form, recommended)</a> or
            <a href="https://forms.office.com/r/b1WJKNdkrc"> here (via Microsoft form)</a> as an
<<<<<<< HEAD
            alternative choice. We will add you to the submission system so you can start submitting solutions. 
            <i>
              Please register a team only <i>once</i>, even if you plan to submit to multiple tracks.             
            </i>
=======
            alternative choice. We will add you to the submission system so you can start submitting solutions. Please
            register a team only <i>once</i>, even if you plan to submit to multiple tracks.
>>>>>>> 7a54aa6d
          </li>
          <li class="list-group-item">
            <i>
              If your team has more than 5 team members, we will ask you to describe the expertise and background of each team member. We will refuse teams with more than 5 people that come from a single discipline only. We ask teams to consider reasonable interdisciplinary team compositions; the organization reserves the right to evaluate each case independently.
            </i>
          </li>
          <li class="list-group-item"> 
            Get the <a href="https://github.com/mila-iqia/climate-cooperation-competition" target="blank">code and
              tutorial</a>. Our Github repo provides simulation and reinforcement learning code, tutorials, calibration
            details, evaluation and submission code, and more. </li>
          <li class="list-group-item"> 
            Read the <a href="https://github.com/mila-iqia/climate-cooperation-competition/blob/main/White_Paper.pdf"
              target="blank">technical white paper</a> that explains the structure of the simulation, the mathematical
            background, and calibration details. </li>
          <li class="list-group-item">
            Read the <a href="https://github.com/mila-iqia/climate-cooperation-competition/blob/main/README.md">code
              documentation and submission preparation instructions</a>.
          </li>
          <li class="list-group-item">
            <a position-sticky fixed-top href="#submit">Submit your solutions</a> using the instructions!
          </li>
        </ol>        
      <!-- </div>
      <div class="col"> -->
            
      </div>
    </div>
    <div class="row pt-5" id="leaderboard">
      <div class="col">
        <h1 class="display-6">Leaderboard</h1>
        <iframe src="https://cc-backend.salesforceresearch.ai/"
          style="width: 100%; height: 10em; border: 0; border-radius: 0.5em;" scrolling="no"></iframe>
      </div>
    </div>
    <!-- Schedule -->
    <div class="row pt-5" id="schedule">
      <div class="col">
        <h1 class="display-6">Schedule</h1>
        <div style="display: flex; justify-content:center">
          <table class="table table-hover table-striped">
            <thead class="table-light">
              <th></th>
              <th>Date</th>
              <th>Time</th>
              <th>Link</th>
            </thead>
            <tbody class="table-group-divider">
              <!-- <tr>
                <td> Competition launch </td>
                <td>August 1, 2022</td>
                <td>4 pm PST</td>
                <td>
                  <a href="">Online</a>
                </td>
              </tr> -->
              <tr>
<<<<<<< HEAD
                <td>Kick-off event </td>
                <td>TBD</td>
                <td></td>
                <td>
                  <a href="">Zoom</a>
                </td>
              </tr>
              <tr>
=======
>>>>>>> 7a54aa6d
                <td> Talks and office hour </td>
                <td> September 16, 2022</td>
                <td> 8 am PST</td>
                <td>
                  <a href="">Online</a>
                </td>
              </tr>
              <tr>
                <td> Last date for registration and submissions </td>
                <td>October 31, 2022</td>
                <td>12 pm PST</td>
                <td>
                  <a href="">Online</a>
                </td>
              </tr>
              <tr>
                <td> Peer review begins </td>
                <td>November 1, 2022</td>
                <td>12 pm PST</td>
                <td>
                  <a href="">Online</a>
                </td>
              </tr>
              <tr>
                <td> Peer review ends </td>
                <td>November 22, 2022</td>
                <td>12 pm PST</td>
                <td>
                  <a href="">Online</a>
                </td>
              </tr>
              <tr>
                <td> Announcement of the competition results </td>
                <td>December 1, 2022</td>
                <td>12 pm PST</td>
                <td>
                  <a href="">Online</a>
                </td>
              </tr>
              <tr>
                <td> Closing event (invited talks, presentation by winners, future work) </td>
                <td>December 16, 2022</td>
                <td>12 pm PST</td>
                <td>
                  <a href="">Online</a>
                </td>
              </tr>
            </tbody>
          </table>
        </div>
      </div>
    </div>    
    <div class="row pt-5" id="tracks">
      <div class="col">
        <h1 class="display-6">Tracks</h1>
        <table class="table table-hover table-striped">
          <thead class="table-light">
            <tr>
              <th scope="row"></th>
              <th>Track 1: Score-based</th>
              <th>Track 2: Score and real-world relevance</th>
              <th>Track 3: Critiques and improvements</th>
            </tr>
          </thead>
          <tbody class="table-group-divider">
            <tr>
              <th scope="row">What do you do?</th>
              <td class="w-25">
                <ul>
                  <li>propose and implement multilateral agreements to augment the simulator,</li>
                  <li>train AI agents that negotiate with each other and optimize their utility, and</li>
                  <li>evaluate the learned policies and resulting economic and climate change metrics, e.g., global
                    equality, productivity, temperature increase.</li>
                </ul>
              </td>
              <td class="w-25">
                <p> In this track, you will argue why your solution is practically relevant and usable in the real
                  world. As we aim to bring the insights from the competition to policymakers, we expect the entries in
                  this track to contain a high-level summary for policymakers. </p>
              </td>
              <td class="w-25">
                <p> We strive to closely simulate real-world dynamics. But, no simulator is perfect. Thus, we invite you
                  to point out potential improvements and loopholes. </p>
              </td>
            </tr>
            <tr>
              <th scope="row">What do you submit?</th>
              <td class="w-25">
                <p> Each submission should have the following: </p>
                <ul>
                  <li>Modified code with negotiation protocol</li>
                  <li>RL agents trained on that protocol</li>
                </ul>
              </td>
              <td class="w-25">
                <p> In addition to the requirements in Track 1, you should also submit a written summary, justification,
                  and explanation of your solution and insights. Your write-up should argue why your solution is
                  feasible, technically sound, and attractive. For instance, from a game-theoretical perspective, good
                  multilateral agreements might punish free-riders and might have to ensure that it’s difficult to
                  “game” agreements with unrealistic behaviours. Please see the <a
                    href="https://docs.google.com/document/d/1ojtd5r42Jl_zNl79BdEilQaM3wt9OWoZLQWXQhInq-Q/edit?usp=sharing"
                    target="blank">submission guidelines</a> for a template submission with suggestions for aspects to
                  discuss. </p>
              </td>
              <td class="w-25">
                <p> This is a free-form submission: you may include a write-up, example code, or other ways to
                  demonstrate your insights. </p>
              </td>
            </tr>
            <tr>
              <th scope="row">How do we evaluate?</th>
              <td class="w-25">
                <p> Each team's solution is scored by computing the hypervolume enclosed by your 10 most recent
                  solutions. This is an lower-bound approximation of the area under the Pareto curve defined by your
                  submitted solutions. </p>
                <p> Participants in Track 1 are not required to submit a technical report. However, we will invite the
                  top scorers in Track 1 to write a technical report to be published in the Proceedings. </p>
                </p>
              </td>
              <td class="w-25">
                <p> An expert <a href="#jury">jury</a> will review your submission and use a scoring rubric to evaluate
                  your solution. They will also assess the real-world relevancy and impact of your proposed solution.
                </p>
              </td>
              <td class="w-25"> An expert <a href="#jury">jury</a> will review your submission and evaluate the
                significance of your suggested improvements and/or discoveries. </td>
            </tr>
            <tr>
              <th scope="row">Guidelines</th>
              <td class="w-25">
                <p>
                  <a href="https://github.com/mila-iqia/climate-cooperation-competition">Code, documentation, and
                    technical instructions</a>.
                </p>
              </td>
              <td class="w-25">
                <p>
                  <a
                    href="https://docs.google.com/document/d/1ojtd5r42Jl_zNl79BdEilQaM3wt9OWoZLQWXQhInq-Q/edit?usp=sharing">Submission
                    guidelines, evaluation rubrics, and suggested discussion topics</a>.
                </p>
              </td>
              <td class="w-25">
                <a
                  href="https://docs.google.com/document/d/1ojtd5r42Jl_zNl79BdEilQaM3wt9OWoZLQWXQhInq-Q/edit?usp=sharing">Submission
                  guidelines and suggested topics to investigate</a>.
              </td>
            </tr>
            <tr id="submit">
              <th scope="row">Submit here!</th>
              <td class="w-25">
                <p>
                  <a
                    href="https://docs.google.com/forms/d/e/1FAIpQLSdATpPMnhjXNFAnGNRU2kuufwD5HFilGxgIXFK9QKsqrDbkog/viewform">Submission
                    form</a>
                </p>
              </td>
              <td class="w-25">
                <p>
                  <a
                    href="https://openreview.net/group?id=AI4ClimateCoop.org/2022/Workshop" target="_blank">Submission
                    via OpenReview</a>
                </p>
              </td>
              <td class="w-25">
                <p>
                  <a
                    href="https://openreview.net/group?id=AI4ClimateCoop.org/2022/Workshop" target="_blank">Submission
                    via OpenReview</a>
                </p>
              </td>
            </tr>
          </tbody>
        </table>
      </div>
    </div>
    <div class="row pt-5" id="faq">
      <div class="col">
        <h1 class="display-6">FAQ</h1>
        <p>
          <b>How do I customize the simulation and submit solutions?</b>
          <br /> Check out the <a
            href="https://github.com/mila-iqia/climate-cooperation-competition/blob/main/README.md"
            target="blank">technical FAQ on Github</a>.
        </p>
        <p>
          <b> Where can I ask questions? </b>
          <br /> We will announce news and updates in two ways: our <a
            href="https://groups.google.com/g/climate-cooperation-competition" target="blank">Google Group</a> and <a
            href="https://join.slack.com/t/aieconomist/shared_invite/zt-g71ajic7-XaMygwNIup~CCzaR1T0wgA"
            target="blank">Slack</a> (channel: <a href="https://aieconomist.slack.com/archives/C03NBD0G1NC"
            target="blank">#ai-for-global-climate-cooperation-competition</a>). For Chinese users, it is optional to
          connect to our Official WeChat Account and leave comments here: <th>AI4ClimateCoop</th>
        </p>
        <p>
          <b> How can I find other people interested in the competition? </b>
          <br /> Find team members on Slack in <a href="https://aieconomist.slack.com/archives/C03MQ33RDKN"
            target="blank">#ai-for-global-climate-cooperation-competition-team-search</a>!
        </p>
      </div>
    </div>

    <div class="row pt-5" id="ethics">
      <div class="col">
        <h1 class="display-6">Ethics</h1>
        <p> While the intention of this paper and the corresponding challenge is to stimulate innovative solutions to
          climate change, there are some unintended consequences that we would like to acknowledge and address here.
          These include the carbon footprint of running the simulation itself, the economic disparities that can exist
          with climate negotiations, and the potential extensibility of this simulation to the real world. </p>
        <p> First, it is important to acknowledge that running climate change simulations in RICE-N will inevitably
          release carbon emissions into our atmosphere. While the computational requirements of these simulations are
          much smaller than training large language models, they still exist. To mitigate this harm, we are encouraging
          participating teams to consider their energy use during experimentation, offsetting their own carbon emissions
          if possible. </p>
        <p> Second, as <a href="https://www.worldbank.org/en/topic/social-dimensions-of-climate-change#1">the World Bank
            states</a> "Climate change is deeply intertwined with global patterns of inequality" and yet "the most
          vulnerable are often also disproportionately impacted by measures to address climate change". While it is
          important to determine ways that to mitigate climate change it is equally important to ensure that vulnerable
          populations are not negatively impacted by climate change measures. </p>
        <p> Last but not least, it is important to note that the predicted climate and economic predictions made in
          RICE-N may differ in a real-world setting due to externalities beyond the boundaries of the simulation. A
          fictional world is utilized in this competition to further illustrate the potential gap between simulation and
          reality, but the uncertainty of the results should be fully understood, especially before implementing any
          policies recommended by RICE-N. </p>
      </div>
    </div>
    <div class="row pt-5" id="jury">
      <h1 class="display-6">Jury</h1>
      <div class="row row-cols-1 row-cols-md-4 g-2">
        <div class="col">
          <div class="card" style="width: 15rem;">
            <img src="images/people/gillian.png" class="card-img-top people-img" alt="gillian">
            <div class="card-body">
              <h5 class="card-title">Gillian Hadfield</h5>
              <h6 class="card-subtitle mb-2 text-muted">University of Toronto</h6>
              <div class="card-text"> Schwartz Reisman Chair in Technology and Society <br /> Professor of Law and
                Professor of Strategic Management <br /> Director, Schwartz Reisman Institute for Technology and Society
              </div>
            </div>
          </div>
        </div>
        <div class="col">
          <div class="card" style="width: 15rem;">
            <img src="images/people/david.png" class="card-img-top people-img" alt="david">
            <div class="card-body">
              <h5 class="card-title">David Parkes</h5>
              <h6 class="card-subtitle mb-2 text-muted">Harvard University</h6>
              <div class="card-text"> George F. Colony Professor of Computer Science <br /> Co-Director of the Harvard
                Data Science Initiative <br /> Co-Chair of the FAS Master of Science in Data Science and Harvard
                Business Analytics Program </div>
            </div>
          </div>
        </div>
        <!-- <div class="col">
          <div class="card" style="width: 15rem;">
            <img src="images/people/victor.jpg" class="card-img-top people-img" alt="victor">
            <div class="card-body">
              <h5 class="card-title">David Victor</h5>
              <h6 class="card-subtitle mb-2 text-muted">UC San Diego</h6>
              <div class="card-text"> Professor of Innovation and Public Policy at the School of Global Policy and
                Strategy</div>
            </div>
          </div>
        </div> -->
        <div class="col">
          <div class="card" style="width: 15rem;">
            <img src="images/people/lynn.png" class="card-img-top people-img" alt="lynn">
            <div class="card-body">
              <h5 class="card-title">Lynn Kaack</h5>
              <h6 class="card-subtitle mb-2 text-muted">Hertie School</h6>
              <div class="card-text"> Assistant Professor, Computer Science and Public Policy</div>
            </div>
          </div>
        </div>
        <div class="col">
          <div class="card" style="width: 15rem;">
            <img src="images/people/nicholas.png" class="card-img-top people-img" alt="nicholas">
            <div class="card-body">
              <h5 class="card-title">Nicholas Muller</h5>
              <h6 class="card-subtitle mb-2 text-muted">Carnegie Mellon University</h6>
              <div class="card-text"> Lester and Judith Lave Professor <br /> Economics, Engineering, and Public Policy,
                Engineering and Public Policy, Tepper School of Business </div>
            </div>
          </div>
        </div>
        <div class="col">
          <div class="card" style="width: 15rem;">
            <img src="images/people/kumbleben.jpeg" class="card-img-top people-img" alt="kumbleben">
            <div class="card-body">
              <h5 class="card-title">Nicholas Kumbleben</h5>
              <h6 class="card-subtitle mb-2 text-muted">Greenmantle</h6>
              <div class="card-text"> Director, Energy</div>
            </div>
          </div>
        </div>
        <div class="col">
          <div class="card" style="width: 15rem;">
            <img src="images/people/eyck.png" class="card-img-top people-img" alt="eyck">
            <div class="card-body">
              <h5 class="card-title">Eyck Freymann</h5>
              <h6 class="card-subtitle mb-2 text-muted">Greenmantle, Harvard Kennedy School</h6>
              <div class="card-text"> Postdoctoral Fellow <br /> Arctic Initiative, Belfer Center </div>
            </div>
          </div>
        </div>
        <div class="col">
          <div class="card" style="width: 15rem;">
            <img src="images/people/maija.png" class="card-img-top people-img" alt="maija">
            <div class="card-body">
              <h5 class="card-title">Maija Halonen-Akatwijuka</h5>
              <h6 class="card-subtitle mb-2 text-muted">University of Bristol</h6>
              <div class="card-text">Associate Professor, School of Economics</div>
            </div>
          </div>
        </div>
        <div class="col">
          <div class="card" style="width: 15rem;">
            <img src="images/people/TBC.png" class="card-img-top people-img" alt="TBC">
            <div class="card-body">
              <h5 class="card-title">TBC</h5>
              <h6 class="card-subtitle mb-2 text-muted">TBC</h6>
              <div class="card-text">TBC</div>
            </div>
          </div>
        </div>
        <div class="col">
          <div class="card" style="width: 15rem;">
            <img src="images/people/TBC.png" class="card-img-top people-img" alt="TBC">
            <div class="card-body">
              <h5 class="card-title">TBC</h5>
              <h6 class="card-subtitle mb-2 text-muted">TBC</h6>
              <div class="card-text">TBC</div>
            </div>
          </div>
        </div>
        <div class="col">
          <div class="card" style="width: 15rem;">
            <img src="images/people/TBC.png" class="card-img-top people-img" alt="TBC">
            <div class="card-body">
              <h5 class="card-title">TBC</h5>
              <h6 class="card-subtitle mb-2 text-muted">TBC</h6>
              <div class="card-text">TBC</div>
            </div>
          </div>
        </div>
      </div>
    </div>
    <div class="row pt-5" id="advisors">
      <h1 class="display-6">Advisors</h1>
      <div class="row row-cols-1 row-cols-md-4 g-2">
        <div class="col">
          <div class="card" style="width: 15rem;">
            <img src="images/people/vincent.png" class="card-img-top people-img" alt="vincent">
            <div class="card-body">
              <h5 class="card-title">Vincent Conitzer</h5>
              <h6 class="card-subtitle mb-2 text-muted">Duke University</h6>
              <div class="card-text"> Professor of Computer Science</div>
            </div>
          </div>
        </div>
        <div class="col">
          <div class="card" style="width: 15rem;">
            <img src="images/people/victor.jpg" class="card-img-top people-img" alt="victor">
            <div class="card-body">
              <h5 class="card-title">David Victor</h5>
              <h6 class="card-subtitle mb-2 text-muted">UC San Diego</h6>
              <div class="card-text"> Professor of Innovation and Public Policy at the School of Global Policy and
                Strategy</div>
            </div>
          </div>
        </div>
        <div class="col">
          <div class="card" style="width: 15rem;">
            <img src="images/people/richard.png" class="card-img-top people-img" alt="richard">
            <div class="card-body">
              <h5 class="card-title">Richard Socher</h5>
              <h6 class="card-subtitle mb-2 text-muted">You.com</h6>
              <div class="card-text">
                CEO <br /> Former adjunct professor <br /> Stanford Computer Science <br /> Former Chief Scientist,
                Salesforce
              </div>
            </div>
          </div>
        </div>
        <div class="col">
          <div class="card" style="width: 15rem;">
            <img src="images/people/christian.jpeg" class="card-img-top people-img" alt="christian">
            <div class="card-body">
              <h5 class="card-title">Christian Schroeder de Witt</h5>
              <h6 class="card-subtitle mb-2 text-muted">University of Oxford</h6>
              <div class="card-text">
                Postdoctoral Researcher
              </div>
            </div>
          </div>
        </div>
      </div>
    </div>
    <div class="row pt-5" id="organization">
      <h1 class="display-6">Organizers</h1>
      <div class="row row-cols-1 row-cols-md-4 g-2">
        <div class="col">
          <div class="card" style="width: 15rem;">
            <img src="images/people/tianyu.png" class="card-img-top people-img" alt="tianyu">
            <div class="card-body">
              <h5 class="card-title">Tianyu Zhang</h5>
              <h6 class="card-subtitle mb-2 text-muted">Université de Montréal, MILA</h6>
              <div class="card-text"> PhD student</div>
            </div>
          </div>
        </div>
        <div class="col">
          <div class="card" style="width: 15rem;">
            <img src="images/people/andrew.png" class="card-img-top people-img" alt="andrew">
            <div class="card-body">
              <h5 class="card-title">Andrew Williams</h5>
              <h6 class="card-subtitle mb-2 text-muted">Université de Montréal, MILA</h6>
              <div class="card-text"> Student</div>
            </div>
          </div>
        </div>
        <div class="col">
          <div class="card" style="width: 15rem;">
            <img src="images/people/soham.png" class="card-img-top people-img" alt="soham">
            <div class="card-body">
              <h5 class="card-title">Soham Phade</h5>
              <h6 class="card-subtitle mb-2 text-muted">Salesforce</h6>
              <div class="card-text"> Research scientist</div>
            </div>
          </div>
        </div>
        <div class="col">
          <div class="card" style="width: 15rem;">
            <img src="images/people/sunil.png" class="card-img-top people-img" alt="sunil">
            <div class="card-body">
              <h5 class="card-title">Sunil Srinivasa</h5>
              <h6 class="card-subtitle mb-2 text-muted">Google</h6>
              <div class="card-text"> Research engineer <br />
              </div>
            </div>
          </div>
        </div>
        <div class="col">
          <div class="card" style="width: 15rem;">
            <img src="images/people/yang.png" class="card-img-top people-img" alt="yang">
            <div class="card-body">
              <h5 class="card-title">Yang Zhang</h5>
              <h6 class="card-subtitle mb-2 text-muted">Bank of Canada, MILA</h6>
              <div class="card-text"> Part-time researcher</div>
            </div>
          </div>
        </div>
        <div class="col">
          <div class="card" style="width: 15rem;">
            <img src="images/people/prateek.png" class="card-img-top people-img" alt="prateek">
            <div class="card-body">
              <h5 class="card-title">Prateek Gupta</h5>
              <h6 class="card-subtitle mb-2 text-muted">University of Oxford, The Alan Turing Institute</h6>
              <div class="card-text"> PhD student</div>
            </div>
          </div>
        </div>
        <div class="col">
          <div class="card" style="width: 15rem;">
            <img src="images/people/stephan.png" class="card-img-top people-img" alt="stephan">
            <div class="card-body">
              <h5 class="card-title">Stephan Zheng</h5>
              <h6 class="card-subtitle mb-2 text-muted">Salesforce Research</h6>
              <div class="card-text"> AI Economist Team Lead</div>
            </div>
          </div>
        </div>
        <div class="col">
          <div class="card" style="width: 15rem;">
            <img src="images/people/yoshua.jpeg" class="card-img-top people-img" alt="yoshua">
            <div class="card-body">
              <h5 class="card-title">Yoshua Bengio</h5>
              <h6 class="card-subtitle mb-2 text-muted">MILA</h6>
              <div class="card-text"> CIFAR AI Chair, Fellow and Program Director <br /> Scientific Director of Mila and
                IVADO
              </div>
            </div>
          </div>
        </div>
      </div>
    </div>

    <div class="row pt-5" id="organization">
      <h1 class="display-6">Partners</h1>
      <div class="row row-cols-1 row-cols-md-4 g-2">
        <div class="col">
<<<<<<< HEAD
          <div class="card" style="width: 15rem;">
            <img src="images/people/yoshua.jpeg" class="card-img-top people-img" alt="yoshua">
            <div class="card-body">
              <h5 class="card-title">?</h5>
              <h6 class="card-subtitle mb-2 text-muted">?</h6>
              <div class="card-text">
                Logo design
              </div>
            </div>
=======
          <div class="card border-0" style="width: 18rem;">
            <img src="images/organization/TDL.png" class="card-img-top" alt="tdl">
>>>>>>> 7a54aa6d
          </div>
        </div>
      </div>
    </div>
  </div>

  <!-- Footer -->
  <footer class="page-footer font-small bg-light" style="margin-top: 20px;">

    <div class="footer-copyright text-center py-3">
    </div>

  </footer>
  <!-- Footer -->

</html><|MERGE_RESOLUTION|>--- conflicted
+++ resolved
@@ -144,11 +144,7 @@
       </svg> Follow us on <a href="https://twitter.com/ai4climatecoop">Twitter</a>!
     </div>
   </div> -->
-<<<<<<< HEAD
   <!-- <div class="alert alert-success" role="alert">
-=======
-  <div class="alert alert-success" role="alert">
->>>>>>> 7a54aa6d
     <div class="container"> We're looking for interested people to join the organization! Message us on <a
         href="#resources">Slack</a> if you're interested! </div>
   </div> -->
@@ -263,15 +259,9 @@
 
       </div>
       <div class="col-6">
-<<<<<<< HEAD
         
         <div class="card text-bg-info mb-3" style="width: 100%;">
           <!-- <img class="card-img-top" src="..." alt="Card image cap"> -->
-=======
-
-        <div class="card border-info mb-3" style="width: 100%;">
-          <img class="card-img-top" src="..." alt="Card image cap">
->>>>>>> 7a54aa6d
           <div class="card-body">
             <h5 class="card-title">Ethics, legal, policy experts</h5>
             <p class="card-text">
@@ -367,15 +357,10 @@
           <li class="list-group-item">
             Register your team <a href="https://forms.gle/HGkeuHUDGPgqXXev8">here (via Google form, recommended)</a> or
             <a href="https://forms.office.com/r/b1WJKNdkrc"> here (via Microsoft form)</a> as an
-<<<<<<< HEAD
             alternative choice. We will add you to the submission system so you can start submitting solutions. 
             <i>
-              Please register a team only <i>once</i>, even if you plan to submit to multiple tracks.             
+              Please register a team only <b>once</b>, even if you plan to submit to multiple tracks.             
             </i>
-=======
-            alternative choice. We will add you to the submission system so you can start submitting solutions. Please
-            register a team only <i>once</i>, even if you plan to submit to multiple tracks.
->>>>>>> 7a54aa6d
           </li>
           <li class="list-group-item">
             <i>
@@ -432,17 +417,6 @@
                 </td>
               </tr> -->
               <tr>
-<<<<<<< HEAD
-                <td>Kick-off event </td>
-                <td>TBD</td>
-                <td></td>
-                <td>
-                  <a href="">Zoom</a>
-                </td>
-              </tr>
-              <tr>
-=======
->>>>>>> 7a54aa6d
                 <td> Talks and office hour </td>
                 <td> September 16, 2022</td>
                 <td> 8 am PST</td>
@@ -934,20 +908,8 @@
       <h1 class="display-6">Partners</h1>
       <div class="row row-cols-1 row-cols-md-4 g-2">
         <div class="col">
-<<<<<<< HEAD
-          <div class="card" style="width: 15rem;">
-            <img src="images/people/yoshua.jpeg" class="card-img-top people-img" alt="yoshua">
-            <div class="card-body">
-              <h5 class="card-title">?</h5>
-              <h6 class="card-subtitle mb-2 text-muted">?</h6>
-              <div class="card-text">
-                Logo design
-              </div>
-            </div>
-=======
           <div class="card border-0" style="width: 18rem;">
             <img src="images/organization/TDL.png" class="card-img-top" alt="tdl">
->>>>>>> 7a54aa6d
           </div>
         </div>
       </div>
